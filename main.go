package main

import (
	"context"
	"database/sql"
	"encoding/json"
	"fmt"
	"html/template"
	"log"
	"net/http"
	"os"
	"time"

	"github.com/joho/godotenv" // For loading environment variables from .env file
	"golang.org/x/oauth2"
	"golang.org/x/oauth2/google"
	"google.golang.org/api/option"
	"google.golang.org/api/youtube/v3"
	"google.golang.org/api/youtubeanalytics/v2"
	"google.golang.org/api/youtubereporting/v1"
	_ "modernc.org/sqlite" // Corrected: Use modernc.org/sqlite driver
)

// Config holds application configuration from environment variables
type Config struct {
	YouTubeAPIKey      string
	GoogleClientID     string
	GoogleClientSecret string
	RedirectURL        string
	DatabasePath       string
}

// Token represents an OAuth token stored in the database
type Token struct {
	ID           int
	UserID       string // A unique identifier for the user (e.g., YouTube channel ID)
	AccessToken  string
	RefreshToken string
	Expiry       time.Time
	TokenType    string
}

// Global variables for database and OAuth config
var (
	db           *sql.DB
	conf         *Config
	oauth2Config *oauth2.Config
)

// TemplateData struct to pass data to the HTML template
type TemplateData struct {
	UserID string // Will be populated from cookie for rendering UI state
}

// init loads environment variables and initializes the database
func init() {
	// Load .env file
	if err := godotenv.Load(); err != nil {
		log.Println("No .env file found, assuming environment variables are set.")
	}

	conf = &Config{
		YouTubeAPIKey:      os.Getenv("YOUTUBE_API_KEY"),
		GoogleClientID:     os.Getenv("GOOGLE_CLIENT_ID"),
		GoogleClientSecret: os.Getenv("GOOGLE_CLIENT_SECRET"),
		RedirectURL:        os.Getenv("REDIRECT_URL"),
		DatabasePath:       os.Getenv("DATABASE_PATH"),
	}

	if conf.YouTubeAPIKey == "" {
		log.Fatal("YOUTUBE_API_KEY not set in environment variables.")
	}
	if conf.GoogleClientID == "" || conf.GoogleClientSecret == "" || conf.RedirectURL == "" {
		log.Fatal("GOOGLE_CLIENT_ID, GOOGLE_CLIENT_SECRET, or REDIRECT_URL not set for OAuth.")
	}
	if conf.DatabasePath == "" {
		conf.DatabasePath = "./youtube_app.db" // Default database path
	}

	// Initialize OAuth2 config
	oauth2Config = &oauth2.Config{
		ClientID:     conf.GoogleClientID,
		ClientSecret: conf.GoogleClientSecret,
		RedirectURL:  conf.RedirectURL,
		Scopes: []string{
			youtubeanalytics.YtAnalyticsReadonlyScope,
			"https://www.googleapis.com/auth/yt-analytics.readonly", // Explicit scope for Reporting API
			youtube.YoutubeReadonlyScope,                            // For general channel info (needed to get channel ID)
		},
		Endpoint: google.Endpoint,
	}

	// Initialize SQLite database
	var err error
	db, err = sql.Open("sqlite", conf.DatabasePath)
	if err != nil {
		log.Fatalf("Error opening database: %v", err)
	}

	// Create tokens table if it doesn't exist
	createTableSQL := `
	CREATE TABLE IF NOT EXISTS tokens (
		id INTEGER PRIMARY KEY AUTOINCREMENT,
		user_id TEXT NOT NULL UNIQUE,
		access_token TEXT NOT NULL,
		refresh_token TEXT,
		expiry DATETIME NOT NULL,
		token_type TEXT NOT NULL
	);`
	if _, err := db.Exec(createTableSQL); err != nil {
		log.Fatalf("Error creating tokens table: %v", err)
	}
	log.Printf("Database initialized at %s", conf.DatabasePath)
}

func main() {
	http.HandleFunc("/", serveIndex)
	http.HandleFunc("/search", handleYouTubeSearch)
	http.HandleFunc("/auth/google/login", handleGoogleLogin)
	http.HandleFunc("/auth/google/callback", handleGoogleCallback)
	http.HandleFunc("/business", handleBusinessAnalytics)
	http.HandleFunc("/creator", handleCreatorAnalytics)

	log.Println("Server starting on :8080")
	log.Fatal(http.ListenAndServe(":8080", nil))
}

// serveIndex serves the main HTML page
func serveIndex(w http.ResponseWriter, r *http.Request) {
	// Try to get userID from cookie
	userID := ""
	cookie, err := r.Cookie("user_channel_id")
	if err == nil {
		userID = cookie.Value
		log.Printf("ServeIndex: UserID '%s' found in cookie.", userID)
	} else {
		log.Printf("ServeIndex: No user_channel_id cookie found: %v. User might need to authenticate.", err)
	}

	data := TemplateData{
		UserID: userID,
	}

	tmpl, err := template.ParseFiles("index.html")
	if err != nil {
		http.Error(w, fmt.Sprintf("Error parsing template: %v", err), http.StatusInternalServerError)
		return
	}
	tmpl.Execute(w, data)
}

// handleYouTubeSearch handles video search requests using YouTube Data API
func handleYouTubeSearch(w http.ResponseWriter, r *http.Request) {
	query := r.URL.Query().Get("q")
	if query == "" {
		http.Error(w, "Query parameter 'q' is required", http.StatusBadRequest)
		return
	}

	ctx := context.Background()
	service, err := youtube.NewService(ctx, option.WithAPIKey(conf.YouTubeAPIKey))
	if err != nil {
		http.Error(w, fmt.Sprintf("Error creating YouTube service: %v", err), http.StatusInternalServerError)
		return
	}

	call := service.Search.List([]string{"id", "snippet"}).
		Q(query).
		MaxResults(10). // Limit results for brevity
		Type("video")

	response, err := call.Do()
	if err != nil {
		http.Error(w, fmt.Sprintf("Error searching YouTube: %v", err), http.StatusInternalServerError)
		return
	}

	// Render search results as HTML snippets for HTMX
	w.Header().Set("Content-Type", "text/html")
	for _, item := range response.Items {
		videoID := item.Id.VideoId
		title := item.Snippet.Title
		description := item.Snippet.Description
		thumbnail := item.Snippet.Thumbnails.Default.Url

		fmt.Fprintf(w, `
			<div class="p-4 border-b border-gray-200 flex items-start space-x-4 rounded-lg shadow-sm mb-4 bg-white">
				<img src="%s" alt="%s" class="w-24 h-auto rounded-md object-cover">
				<div>
					<h3 class="font-semibold text-lg text-blue-700 hover:underline"><a href="https://www.youtube.com/watch?v=%s" target="_blank">%s</a></h3>
					<p class="text-gray-600 text-sm mt-1">%s</p>
				</div>
			</div>
		`, thumbnail, title, videoID, title, description)
	}
}

// handleGoogleLogin redirects to Google's OAuth consent screen
func handleGoogleLogin(w http.ResponseWriter, r *http.Request) {
	// Generate a random state string to prevent CSRF attacks
	state := "random-state-string" // In a real app, generate a cryptographically secure random string and store it in a session.
<<<<<<< HEAD
	url := oauth2Config.AuthCodeURL(state, oauth2.AccessTypeOnline, oauth2.SetAuthURLParam("prompt", "consent"))
=======
	url := oauth2Config.AuthCodeURL(state, oauth2.AccessTypeOffline, oauth2.SetAuthURLParam("prompt", "consent"))
>>>>>>> e305e0b2
	log.Printf("Redirecting to Google for OAuth: %s", url)
	http.Redirect(w, r, url, http.StatusTemporaryRedirect)
}

// handleGoogleCallback handles the redirect from Google after user authorization
func handleGoogleCallback(w http.ResponseWriter, r *http.Request) {
	log.Println("handleGoogleCallback: Received callback from Google OAuth.")
	state := r.FormValue("state")
	if state != "random-state-string" {
		log.Printf("handleGoogleCallback: Invalid state parameter received: %s", state)
		http.Error(w, "Invalid state parameter", http.StatusBadRequest)
		return
	}
	log.Println("handleGoogleCallback: State parameter validated.")

	code := r.FormValue("code")
	if code == "" {
		log.Println("handleGoogleCallback: Authorization code not found in callback.")
		http.Error(w, "Authorization code not found", http.StatusBadRequest)
		return
	}
	log.Println("handleGoogleCallback: Authorization code received.")

	token, err := oauth2Config.Exchange(context.Background(), code)
	if err != nil {
		log.Fatalf("handleGoogleCallback: Fatal: Error exchanging code for token: %v", err)
	}
	log.Println("handleGoogleCallback: Token exchange successful.")

	// Get authenticated user's YouTube Channel ID to use as unique UserID
	oauthClient := oauth2Config.Client(context.Background(), token)
	youtubeService, err := youtube.NewService(context.Background(), option.WithHTTPClient(oauthClient))
	if err != nil {
		log.Fatalf("handleGoogleCallback: Fatal: Error creating YouTube service to get channel ID: %v", err)
	}
	log.Println("handleGoogleCallback: YouTube service created for channel ID retrieval.")
<<<<<<< HEAD

	channelsCall := youtubeService.Channels.List([]string{"id"}).Mine(true)
	channelsResp, err := channelsCall.Do()
	if err != nil {
		log.Fatalf("handleGoogleCallback: Fatal: Error fetching authenticated user's channel ID: %v", err)
	}
	log.Println("handleGoogleCallback: Channel list call executed.")

	var authenticatedUserID string
	if len(channelsResp.Items) > 0 {
		authenticatedUserID = channelsResp.Items[0].Id
		log.Printf("handleGoogleCallback: Successfully fetched authenticated user's YouTube Channel ID: %s", authenticatedUserID)
	} else {
		log.Fatalf("handleGoogleCallback: Fatal: No YouTube channel found for the authenticated user. Cannot proceed without a channel ID.")
	}

	// Save token to database using the actual authenticatedUserID
	err = saveToken(authenticatedUserID, token)
	if err != nil {
=======

	channelsCall := youtubeService.Channels.List([]string{"id"}).Mine(true)
	channelsResp, err := channelsCall.Do()
	if err != nil {
		log.Fatalf("handleGoogleCallback: Fatal: Error fetching authenticated user's channel ID: %v", err)
	}
	log.Println("handleGoogleCallback: Channel list call executed.")

	var authenticatedUserID string
	if len(channelsResp.Items) > 0 {
		authenticatedUserID = channelsResp.Items[0].Id
		log.Printf("handleGoogleCallback: Successfully fetched authenticated user's YouTube Channel ID: %s", authenticatedUserID)
	} else {
		log.Fatalf("handleGoogleCallback: Fatal: No YouTube channel found for the authenticated user. Cannot proceed without a channel ID.")
	}

	// Save token to database using the actual authenticatedUserID
	err = saveToken(authenticatedUserID, token)
	if err != nil {
>>>>>>> e305e0b2
		log.Printf("handleGoogleCallback: Error saving token: %v", err)
		http.Error(w, fmt.Sprintf("Error saving token: %v", err), http.StatusInternalServerError)
		return
	}
	log.Println("handleGoogleCallback: Token saved to database.")

	// Set a cookie with the authenticatedUserID
	http.SetCookie(w, &http.Cookie{
		Name:     "user_channel_id",
		Value:    authenticatedUserID,
		Path:     "/",                                 // Available across the entire site
		HttpOnly: true,                                // Prevents client-side JavaScript access (security)
		Secure:   false,                               // Set to true in production with HTTPS (important!)
		SameSite: http.SameSiteLaxMode,                // Recommended for CSRF protection
		Expires:  time.Now().Add(24 * time.Hour * 30), // Example: expires in 30 days
	})
	log.Printf("handleGoogleCallback: Set user_channel_id cookie for user: %s", authenticatedUserID)

	// Redirect to the main page
	http.Redirect(w, r, "/", http.StatusFound)
	log.Println("handleGoogleCallback: Redirecting to /.")
}

// getToken retrieves a token from the database for a given user ID
func getToken(userID string) (*oauth2.Token, error) {
	row := db.QueryRow("SELECT access_token, refresh_token, expiry, token_type FROM tokens WHERE user_id = ?", userID)
	var accessToken, refreshToken, tokenType string
	var expiry time.Time
	err := row.Scan(&accessToken, &refreshToken, &expiry, &tokenType)
	if err == sql.ErrNoRows {
		log.Printf("getToken: No token found in DB for user %s", userID)
		return nil, nil // No token found
	}
	if err != nil {
		return nil, fmt.Errorf("getToken: error scanning token from DB: %v", err)
	}

	log.Printf("getToken: Retrieved token from DB for user %s. Expiry: %s, RefreshToken present: %t", userID, expiry.String(), refreshToken != "")
	return &oauth2.Token{
		AccessToken:  accessToken,
		RefreshToken: refreshToken,
		Expiry:       expiry,
		TokenType:    tokenType,
	}, nil
}

// saveToken saves or updates a token in the database
func saveToken(userID string, token *oauth2.Token) error {
	_, err := db.Exec(`
		INSERT INTO tokens (user_id, access_token, refresh_token, expiry, token_type)
		VALUES (?, ?, ?, ?, ?)
		ON CONFLICT(user_id) DO UPDATE SET
			access_token = EXCLUDED.access_token,
			refresh_token = EXCLUDED.refresh_token,
			expiry = EXCLUDED.expiry,
			token_type = EXCLUDED.token_type;
	`, userID, token.AccessToken, token.RefreshToken, token.Expiry, token.TokenType)
	if err != nil {
		log.Printf("saveToken: Error saving token for user %s: %v", userID, err)
	} else {
		log.Printf("saveToken: Token saved/updated for user %s. AccessToken length: %d, RefreshToken present: %t, Expiry: %s",
			userID, len(token.AccessToken), token.RefreshToken != "", token.Expiry.String())
	}
	return err
}

// getAuthenticatedClient creates an HTTP client with the user's OAuth token
func getAuthenticatedClient(userID string) (*http.Client, error) {
	if userID == "" {
		log.Println("getAuthenticatedClient: UserID is empty. Authentication required.")
		return nil, fmt.Errorf("userID is empty. Authentication required.")
	}
	log.Printf("getAuthenticatedClient: Attempting to get authenticated client for user %s", userID)
	token, err := getToken(userID)
	if err != nil {
		log.Printf("getAuthenticatedClient: Failed to get token for user %s: %v", userID, err)
		return nil, fmt.Errorf("failed to get token: %v", err)
	}
	if token == nil {
		log.Printf("getAuthenticatedClient: No token found in DB for user %s. User needs to authenticate.", userID)
		return nil, fmt.Errorf("no token found for user %s. Please authenticate via /auth/google/login", userID)
	}

	log.Printf("getAuthenticatedClient: Initial token for user %s: AccessToken length %d, RefreshToken present: %t, Expired: %t",
		userID, len(token.AccessToken), token.RefreshToken != "", !token.Valid())

	tokenSource := oauth2Config.TokenSource(context.Background(), token)
	newToken, err := tokenSource.Token() // This will refresh if expired
	if err != nil {
		log.Printf("getAuthenticatedClient: Failed to get fresh token (or refresh failed) for user %s: %v", userID, err)
		return nil, fmt.Errorf("failed to get fresh token (or refresh failed): %v", err)
	}

	if newToken.AccessToken != token.AccessToken {
		log.Printf("getAuthenticatedClient: Token refreshed for user %s. Saving new token.", userID)
		if err := saveToken(userID, newToken); err != nil {
			log.Printf("getAuthenticatedClient: Warning: Failed to save refreshed token for user %s: %v", userID, err)
		}
	} else {
		log.Printf("getAuthenticatedClient: Token for user %s is still valid, no refresh needed.", userID)
	}

	return oauth2.NewClient(context.Background(), tokenSource), nil
}

// getUserIDFromCookie extracts the user ID from the "user_channel_id" cookie
func getUserIDFromCookie(r *http.Request) (string, error) {
	cookie, err := r.Cookie("user_channel_id")
	if err != nil {
		return "", fmt.Errorf("user_channel_id cookie not found: %v", err)
	}
	return cookie.Value, nil
}

// handleBusinessAnalytics fetches and displays YouTube Analytics data for businesses
func handleBusinessAnalytics(w http.ResponseWriter, r *http.Request) {
	userID, err := getUserIDFromCookie(r)
	if err != nil {
		log.Printf("handleBusinessAnalytics: Authentication failed (cookie missing): %v", err)
		http.Error(w, "Authentication required. Please log in.", http.StatusUnauthorized)
		return
	}

	log.Printf("handleBusinessAnalytics: Handling request for user %s (from cookie)", userID)
	client, err := getAuthenticatedClient(userID)
	if err != nil {
		log.Printf("handleBusinessAnalytics: Authentication failed: %v", err)
		http.Error(w, fmt.Sprintf("Authentication required: %v. Please log in.", err), http.StatusUnauthorized)
		return
	}

	analyticsService, err := youtubeanalytics.NewService(context.Background(), option.WithHTTPClient(client))
	if err != nil {
		log.Printf("handleBusinessAnalytics: Error creating YouTube Analytics service: %v", err)
		http.Error(w, fmt.Sprintf("Error creating YouTube Analytics service: %v", err), http.StatusInternalServerError)
		return
	}

	channelID := "channel==MINE" // Special value for the authenticated user's channel

	endDate := time.Now().Format("2006-01-02")
	startDate := time.Now().AddDate(0, 0, -30).Format("2006-01-02")

	call := analyticsService.Reports.Query().
		Ids(channelID).
		StartDate(startDate).
		EndDate(endDate).
		Metrics("views,subscribersGained").
		Dimensions("day").
		Sort("day")

	response, err := call.Do()
	if err != nil {
		log.Printf("handleBusinessAnalytics: Error fetching business analytics for user %s: %v", userID, err)
		http.Error(w, fmt.Sprintf("Error fetching business analytics: %v", err), http.StatusInternalServerError)
		return
	}

	w.Header().Set("Content-Type", "text/html")
	fmt.Fprintf(w, `<h2 class="text-xl font-bold mb-4 text-gray-800">Business Analytics (Last 30 Days)</h2>`)
	if response.Rows == nil || len(response.Rows) == 0 {
		fmt.Fprintf(w, `<p class="text-gray-600">No data available for the selected period. Ensure your Google account has a YouTube channel associated with it and that it has analytics data.</p>`)
		return
	}

	fmt.Fprintf(w, `<div class="overflow-x-auto"><table class="min-w-full bg-white rounded-lg shadow-md">
		<thead>
			<tr class="bg-gray-100 text-left text-gray-600 uppercase text-sm leading-normal">
				<th class="py-3 px-6">Date</th>
				<th class="py-3 px-6">Views</th>
				<th class="py-3 px-6">Subscribers Gained</th>
			</tr>
		</thead>
		<tbody class="text-gray-700 text-sm">`)
	for _, row := range response.Rows {
		date := row[0].(string)
		views := row[1].(float64)
		subscribersGained := row[2].(float64)
		fmt.Fprintf(w, `
			<tr class="border-b border-gray-200 hover:bg-gray-50">
				<td class="py-3 px-6">%s</td>
				<td class="py-3 px-6">%.0f</td>
				<td class="py-3 px-6">%.0f</td>
			</tr>
		`, date, views, subscribersGained)
	}
	fmt.Fprintf(w, `</tbody></table></div>`)
}

// handleCreatorAnalytics fetches and displays YouTube Reporting data for content creators
func handleCreatorAnalytics(w http.ResponseWriter, r *http.Request) {
	userID, err := getUserIDFromCookie(r)
	if err != nil {
		log.Printf("handleCreatorAnalytics: Authentication failed (cookie missing): %v", err)
		http.Error(w, "Authentication required. Please log in.", http.StatusUnauthorized)
		return
	}

	log.Printf("handleCreatorAnalytics: Handling request for user %s (from cookie)", userID)
	client, err := getAuthenticatedClient(userID)
	if err != nil {
		log.Printf("handleCreatorAnalytics: Authentication failed: %v", err)
		http.Error(w, fmt.Sprintf("Authentication required: %v. Please log in.", err), http.StatusUnauthorized)
		return
	}

	reportingService, err := youtubereporting.NewService(context.Background(), option.WithHTTPClient(client))
	if err != nil {
		log.Printf("handleCreatorAnalytics: Error creating YouTube Reporting service: %v", err)
		http.Error(w, fmt.Sprintf("Error creating YouTube Reporting service: %v", err), http.StatusInternalServerError)
		return
	}

	// Step 1: List report types to find available reports
	reportTypesCall := reportingService.ReportTypes.List()
	reportTypesResp, err := reportTypesCall.Do()
	if err != nil {
		log.Printf("handleCreatorAnalytics: Error listing report types for user %s: %v", userID, err)
		http.Error(w, fmt.Sprintf("Error listing report types: %v", err), http.StatusInternalServerError)
		return
	}

	// --- NEW LOGGING FOR AVAILABLE REPORT TYPES ---
	log.Printf("handleCreatorAnalytics: Available report types for user %s:", userID)
	for _, rt := range reportTypesResp.ReportTypes {
		log.Printf("  - ID: %s, Name: %s", rt.Id, rt.Name)
	}
	// --- END NEW LOGGING ---

	var desiredReportTypeID string
	// Find a suitable report type, e.g., "channel_basic_a2" for basic channel activity
	for _, rt := range reportTypesResp.ReportTypes {
		if rt.Id == "channel_basic_a3" { // Example report type for basic channel activity
			desiredReportTypeID = rt.Id
			break
		}
	}

	if desiredReportTypeID == "" {
		log.Printf("handleCreatorAnalytics: Could not find desired report type 'channel_basic_a2' for user %s. Available types: %s", userID, getReportTypeIDs(reportTypesResp))
<<<<<<< HEAD
		http.Error(w, "Could not find a suitable report type (e.g., 'channel_basic_a2'). Ensure your channel has reporting jobs enabled or is eligible for this report type.", http.StatusInternalServerError)
=======
		http.Error(w, "Could not find a suitable report type (e.g., 'channel_basic_a2'). Ensure your channel has reporting jobs enabled or is eligible for this report type. Check server logs for available types.", http.StatusInternalServerError)
>>>>>>> e305e0b2
		return
	}

	// Step 2: Create a reporting job
	// In a real application, you'd create this job once and then retrieve reports from it.
	// For this example, we'll try to get existing jobs or create a new one.
	jobsCall := reportingService.Jobs.List()
	jobsResp, err := jobsCall.Do()
	if err != nil {
		log.Printf("handleCreatorAnalytics: Error listing reporting jobs for user %s: %v", userID, err)
		http.Error(w, fmt.Sprintf("Error listing reporting jobs: %v", err), http.StatusInternalServerError)
		return
	}

	var jobID string
	// Try to find an existing job for the desired report type
	for _, job := range jobsResp.Jobs {
		if job.ReportTypeId == desiredReportTypeID {
			jobID = job.Id
			log.Printf("handleCreatorAnalytics: Found existing reporting job: %s for user %s", jobID, userID)
			break
		}
	}

	if jobID == "" {
		// If no job exists, create a new one
		newJob := &youtubereporting.Job{
			ReportTypeId: desiredReportTypeID,
			Name:         "MyChannelBasicReport", // A user-friendly name for the job
		}
		createJobCall := reportingService.Jobs.Create(newJob)
		createdJob, err := createJobCall.Do()
		if err != nil {
			log.Printf("handleCreatorAnalytics: Error creating reporting job for user %s: %v", userID, err)
			http.Error(w, fmt.Sprintf("Error creating reporting job: %v", err), http.StatusInternalServerError)
			return
		}
		jobID = createdJob.Id
		log.Printf("handleCreatorAnalytics: Created new reporting job: %s for user %s", jobID, userID)
		// Note: Newly created jobs might not have data immediately. It takes time for reports to be generated.
		// For a real app, you'd check for reports periodically.
		// For this demo, we might not see data immediately after creating a new job.
	}

	// Step 3: List reports for the job
	reportsCall := reportingService.Jobs.Reports.List(jobID).
		CreatedAfter(time.Now().AddDate(0, 0, -7).Format(time.RFC3339))

	reportsResp, err := reportsCall.Do()
	if err != nil {
		log.Printf("handleCreatorAnalytics: Error listing reports for job %s (user %s): %v", jobID, userID, err)
		http.Error(w, fmt.Sprintf("Error listing reports for job %s: %v", jobID, err), http.StatusInternalServerError)
		return
	}

	w.Header().Set("Content-Type", "text/html")
	fmt.Fprintf(w, `<h2 class="text-xl font-bold mb-4 text-gray-800">Content Creator Analytics (Last 7 Days)</h2>`)

	if reportsResp.Reports == nil || len(reportsResp.Reports) == 0 {
		fmt.Fprintf(w, `<p class="text-gray-600">No reports available for the selected period. It might take some time (24-48 hours) for reports to be generated after a job is created. Ensure your Google account has a YouTube channel and that it is active.</p>`)
		return
	}

	// For simplicity, we'll just display links to the report URLs.
	// In a real application, you would download the CSV/JSON report from these URLs and parse them.
	fmt.Fprintf(w, `<p class="text-gray-700 mb-2">Available Reports (click to download):</p>`)
	fmt.Fprintf(w, `<ul class="list-disc pl-5 space-y-2">`)
	for _, report := range reportsResp.Reports {
		// Parse StartTime and EndTime strings into time.Time objects before formatting
		parsedStartTime, err := time.Parse(time.RFC3339, report.StartTime)
		if err != nil {
			log.Printf("handleCreatorAnalytics: Error parsing report StartTime '%s': %v", report.StartTime, err)
			parsedStartTime = time.Time{} // Use zero time on error
		}
		parsedEndTime, err := time.Parse(time.RFC3339, report.EndTime)
		if err != nil {
			log.Printf("handleCreatorAnalytics: Error parsing report EndTime '%s': %v", report.EndTime, err)
			parsedEndTime = time.Time{} // Use zero time on error
		}

		fmt.Fprintf(w, `<li><a href="%s" target="_blank" class="text-blue-600 hover:underline">%s (Start: %s, End: %s)</a></li>`,
			report.DownloadUrl, report.Id, parsedStartTime.Format("2006-01-02"), parsedEndTime.Format("2006-01-02"))
	}
	fmt.Fprintf(w, `</ul>`)

	fmt.Fprintf(w, `<p class="text-gray-700 mt-4">Note: YouTube Reporting API provides reports as downloadable files (e.g., CSV). You would typically download and parse these files to display detailed metrics.</p>`)
}

// Helper to get report type IDs for error messages
func getReportTypeIDs(resp *youtubereporting.ListReportTypesResponse) string {
	ids := []string{}
	for _, rt := range resp.ReportTypes {
		ids = append(ids, rt.Id)
	}
	data, _ := json.Marshal(ids)
	return string(data)
}<|MERGE_RESOLUTION|>--- conflicted
+++ resolved
@@ -199,11 +199,7 @@
 func handleGoogleLogin(w http.ResponseWriter, r *http.Request) {
 	// Generate a random state string to prevent CSRF attacks
 	state := "random-state-string" // In a real app, generate a cryptographically secure random string and store it in a session.
-<<<<<<< HEAD
-	url := oauth2Config.AuthCodeURL(state, oauth2.AccessTypeOnline, oauth2.SetAuthURLParam("prompt", "consent"))
-=======
 	url := oauth2Config.AuthCodeURL(state, oauth2.AccessTypeOffline, oauth2.SetAuthURLParam("prompt", "consent"))
->>>>>>> e305e0b2
 	log.Printf("Redirecting to Google for OAuth: %s", url)
 	http.Redirect(w, r, url, http.StatusTemporaryRedirect)
 }
@@ -240,7 +236,6 @@
 		log.Fatalf("handleGoogleCallback: Fatal: Error creating YouTube service to get channel ID: %v", err)
 	}
 	log.Println("handleGoogleCallback: YouTube service created for channel ID retrieval.")
-<<<<<<< HEAD
 
 	channelsCall := youtubeService.Channels.List([]string{"id"}).Mine(true)
 	channelsResp, err := channelsCall.Do()
@@ -260,27 +255,6 @@
 	// Save token to database using the actual authenticatedUserID
 	err = saveToken(authenticatedUserID, token)
 	if err != nil {
-=======
-
-	channelsCall := youtubeService.Channels.List([]string{"id"}).Mine(true)
-	channelsResp, err := channelsCall.Do()
-	if err != nil {
-		log.Fatalf("handleGoogleCallback: Fatal: Error fetching authenticated user's channel ID: %v", err)
-	}
-	log.Println("handleGoogleCallback: Channel list call executed.")
-
-	var authenticatedUserID string
-	if len(channelsResp.Items) > 0 {
-		authenticatedUserID = channelsResp.Items[0].Id
-		log.Printf("handleGoogleCallback: Successfully fetched authenticated user's YouTube Channel ID: %s", authenticatedUserID)
-	} else {
-		log.Fatalf("handleGoogleCallback: Fatal: No YouTube channel found for the authenticated user. Cannot proceed without a channel ID.")
-	}
-
-	// Save token to database using the actual authenticatedUserID
-	err = saveToken(authenticatedUserID, token)
-	if err != nil {
->>>>>>> e305e0b2
 		log.Printf("handleGoogleCallback: Error saving token: %v", err)
 		http.Error(w, fmt.Sprintf("Error saving token: %v", err), http.StatusInternalServerError)
 		return
@@ -521,11 +495,7 @@
 
 	if desiredReportTypeID == "" {
 		log.Printf("handleCreatorAnalytics: Could not find desired report type 'channel_basic_a2' for user %s. Available types: %s", userID, getReportTypeIDs(reportTypesResp))
-<<<<<<< HEAD
-		http.Error(w, "Could not find a suitable report type (e.g., 'channel_basic_a2'). Ensure your channel has reporting jobs enabled or is eligible for this report type.", http.StatusInternalServerError)
-=======
 		http.Error(w, "Could not find a suitable report type (e.g., 'channel_basic_a2'). Ensure your channel has reporting jobs enabled or is eligible for this report type. Check server logs for available types.", http.StatusInternalServerError)
->>>>>>> e305e0b2
 		return
 	}
 
