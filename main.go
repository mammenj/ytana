package main

import (
	"fmt"
	"html/template"
	"log"
	"net/http"
	"os"

	"github.com/joho/godotenv"
	"github.com/mammenj/ytana/db"
	"github.com/mammenj/ytana/handlers"
	"github.com/mammenj/ytana/youtubeapi"
)

// Config holds application configuration from environment variables
type Config struct {
	DatabasePath string
}

// App holds the application's dependencies
type App struct {
	db             *db.DB
	conf           *Config
	templates      *template.Template
	youtubeService *youtubeapi.Service
}

// NewConfig creates a new Config struct from environment variables
func NewConfig() (*Config, error) {
	if err := godotenv.Load(); err != nil {
		log.Println("No .env file found, assuming environment variables are set.")
	}

	conf := &Config{
		DatabasePath: os.Getenv("DATABASE_PATH"),
	}

	if conf.DatabasePath == "" {
		conf.DatabasePath = "./youtube_app.db" // Default database path
	}

	return conf, nil
}

// NewApp initializes a new App
func NewApp() (*App, error) {
	conf, err := NewConfig()
	if err != nil {
		return nil, err
	}

	db, err := db.NewDB(conf.DatabasePath)
	if err != nil {
		return nil, fmt.Errorf("error initializing database: %v", err)
	}

	youtubeService, err := youtubeapi.NewServiceFromEnv()
	if err != nil {
		return nil, fmt.Errorf("error creating youtube service: %v", err)
	}

	templates, err := template.ParseGlob("*.html")
	if err != nil {
		return nil, fmt.Errorf("error parsing templates: %v", err)
	}

	return &App{
		db:             db,
		conf:           conf,
		templates:      templates,
		youtubeService: youtubeService,
	}, nil
}

func main() {
	app, err := NewApp()
	if err != nil {
		log.Fatalf("Failed to initialize application: %v", err)
	}
	defer app.db.Close()

	h := handlers.NewHandlers(app.db, app.templates, app.youtubeService)

	mux := http.NewServeMux()
<<<<<<< HEAD
	mux.HandleFunc("/", h.ServeIndex)
	mux.HandleFunc("/search", h.HandleYouTubeSearch)
	mux.HandleFunc("/auth/google/login", h.HandleGoogleLogin)
	mux.HandleFunc("/auth/google/callback", h.HandleGoogleCallback)
	mux.Handle("/business", h.AuthMiddleware(http.HandlerFunc(h.HandleBusinessAnalytics)))
	mux.Handle("/creator", h.AuthMiddleware(http.HandlerFunc(h.HandleCreatorAnalytics)))

	log.Println("Server starting on :8080")
	log.Fatal(http.ListenAndServe(":8080", mux))
=======
	mux.HandleFunc("/", app.serveIndex)
	mux.HandleFunc("/search", app.handleYouTubeSearch)
	mux.HandleFunc("/auth/google/login", app.handleGoogleLogin)
	mux.HandleFunc("/auth/google/callback", app.handleGoogleCallback)
	mux.Handle("/business", app.authMiddleware(http.HandlerFunc(app.handleBusinessAnalytics)))
	mux.HandleFunc("/sentiment", app.handleSentimentAnalysis)
	mux.Handle("/creator", app.authMiddleware(http.HandlerFunc(app.handleCreatorAnalytics)))

	log.Println("Server starting on :8080")
	log.Fatal(http.ListenAndServe(":8080", mux))
}

func (a *App) authMiddleware(next http.Handler) http.Handler {
	return http.HandlerFunc(func(w http.ResponseWriter, r *http.Request) {
		userID, err := getUserIDFromCookie(r)
		if err != nil {
			log.Printf("authMiddleware: Authentication failed (cookie missing): %v", err)
			http.Error(w, "Authentication required. Please log in.", http.StatusUnauthorized)
			return
		}

		client, err := a.getAuthenticatedClient(userID)
		if err != nil {
			log.Printf("authMiddleware: Authentication failed: %v", err)
			http.Error(w, fmt.Sprintf("Authentication required: %v. Please log in.", err), http.StatusUnauthorized)
			return
		}

		ctx := context.WithValue(r.Context(), "user_id", userID)
		ctx = context.WithValue(ctx, "authenticated_client", client)

		next.ServeHTTP(w, r.WithContext(ctx))
	})
}

func (a *App) serveIndex(w http.ResponseWriter, r *http.Request) {
	userID := ""
	cookie, err := r.Cookie("user_channel_id")
	if err == nil {
		userID = cookie.Value
		log.Printf("ServeIndex: UserID '%s' found in cookie.", userID)
	} else {
		log.Printf("ServeIndex: No user_channel_id cookie found: %v. User might need to authenticate.", err)
	}

	data := TemplateData{
		UserID: userID,
	}

	err = a.templates.ExecuteTemplate(w, "index.html", data)
	if err != nil {
		http.Error(w, fmt.Sprintf("Error executing template: %v", err), http.StatusInternalServerError)
	}
}

func (a *App) handleYouTubeSearch(w http.ResponseWriter, r *http.Request) {
	query := r.URL.Query().Get("q")
	if query == "" {
		http.Error(w, "Query parameter 'q' is required", http.StatusBadRequest)
		return
	}

	response, err := a.youtubeService.SearchVideos(query)
	if err != nil {
		http.Error(w, fmt.Sprintf("Error searching YouTube: %v", err), http.StatusInternalServerError)
		return
	}

	w.Header().Set("Content-Type", "text/html")
	log.Printf("handleYouTubeSearch: Found %d results for query '%s'", len(response.Items), query)
	err = a.templates.ExecuteTemplate(w, "search_results.html", response)
	if err != nil {
		http.Error(w, fmt.Sprintf("Error executing template: %v", err), http.StatusInternalServerError)
	}
}

func (a *App) handleGoogleLogin(w http.ResponseWriter, r *http.Request) {
	state := "random-state-string"
	http.SetCookie(w, &http.Cookie{
		Name:     "oauthstate",
		Value:    state,
		Path:     "/",
		HttpOnly: true,
		MaxAge:   600, // 10 minutes
		Secure:   r.TLS != nil,
		SameSite: http.SameSiteLaxMode,
	})

	url := a.youtubeService.OAuthConfig.AuthCodeURL(state, oauth2.AccessTypeOffline, oauth2.SetAuthURLParam("prompt", "consent"))
	log.Printf("Redirecting to Google for OAuth: %s", url)
	w.Header().Set("HX-Redirect", url)
	w.WriteHeader(http.StatusOK)
}

func (a *App) handleGoogleCallback(w http.ResponseWriter, r *http.Request) {
	log.Println("handleGoogleCallback: Received callback from Google OAuth.")

	oauthState, err := r.Cookie("oauthstate")
	if err != nil {
		log.Printf("handleGoogleCallback: missing oauthstate cookie: %v", err)
		http.Error(w, "Invalid state: missing cookie", http.StatusBadRequest)
		return
	}
	http.SetCookie(w, &http.Cookie{Name: "oauthstate", MaxAge: -1, Path: "/"})

	if r.FormValue("state") != oauthState.Value {
		log.Printf("handleGoogleCallback: Invalid state parameter received: %s, expected %s", r.FormValue("state"), oauthState.Value)
		http.Error(w, "Invalid state parameter", http.StatusBadRequest)
		return
	}
	log.Println("handleGoogleCallback: State parameter validated.")

	code := r.FormValue("code")
	if code == "" {
		log.Println("handleGoogleCallback: Authorization code not found in callback.")
		http.Error(w, "Authorization code not found", http.StatusBadRequest)
		return
	}
	log.Println("handleGoogleCallback: Authorization code received.")

	token, err := a.youtubeService.OAuthConfig.Exchange(context.Background(), code)
	if err != nil {
		log.Printf("handleGoogleCallback: Error exchanging code for token: %v", err)
		http.Error(w, "Failed to exchange code for token", http.StatusInternalServerError)
		return
	}
	log.Println("handleGoogleCallback: Token exchange successful.")

	authenticatedUserID, err := a.youtubeService.GetAuthenticatedUserChannelID(token)
	if err != nil {
		log.Printf("handleGoogleCallback: Error getting user channel ID: %v", err)
		http.Error(w, "Failed to get user channel ID", http.StatusInternalServerError)
		return
	}
	log.Printf("handleGoogleCallback: Successfully fetched authenticated user's YouTube Channel ID: %s", authenticatedUserID)

	err = a.db.SaveToken(authenticatedUserID, token)
	if err != nil {
		log.Printf("handleGoogleCallback: Error saving token: %v", err)
		http.Error(w, fmt.Sprintf("Error saving token: %v", err), http.StatusInternalServerError)
		return
	}
	log.Println("handleGoogleCallback: Token saved to database.")

	http.SetCookie(w, &http.Cookie{
		Name:     "user_channel_id",
		Value:    authenticatedUserID,
		Path:     "/",
		HttpOnly: true,
		Secure:   r.TLS != nil,
		SameSite: http.SameSiteLaxMode,
		Expires:  time.Now().Add(24 * time.Hour * 30),
	})
	log.Printf("handleGoogleCallback: Set user_channel_id cookie for user: %s", authenticatedUserID)

	http.Redirect(w, r, "/", http.StatusFound)
	log.Println("handleGoogleCallback: Redirecting to /.")
}

func (a *App) getAuthenticatedClient(userID string) (*http.Client, error) {
	if userID == "" {
		log.Println("getAuthenticatedClient: UserID is empty. Authentication required.")
		return nil, fmt.Errorf("userID is empty. Authentication required")
	}
	log.Printf("getAuthenticatedClient: Attempting to get authenticated client for user %s", userID)
	token, err := a.db.GetToken(userID)
	if err != nil {
		log.Printf("getAuthenticatedClient: Failed to get token for user %s: %v", userID, err)
		return nil, fmt.Errorf("failed to get token: %v", err)
	}
	if token == nil {
		log.Printf("getAuthenticatedClient: No token found in DB for user %s. User needs to authenticate.", userID)
		return nil, fmt.Errorf("no token found for user %s. Please authenticate via /auth/google/login", userID)
	}

	log.Printf("getAuthenticatedClient: Initial token for user %s: AccessToken length %d, RefreshToken present: %t, Expired: %t",
		userID, len(token.AccessToken), token.RefreshToken != "", !token.Valid())

	tokenSource := a.youtubeService.OAuthConfig.TokenSource(context.Background(), token)
	newToken, err := tokenSource.Token()
	if err != nil {
		log.Printf("getAuthenticatedClient: Failed to get fresh token (or refresh failed) for user %s: %v", userID, err)
		return nil, fmt.Errorf("failed to get fresh token (or refresh failed): %v", err)
	}

	if newToken.AccessToken != token.AccessToken {
		log.Printf("getAuthenticatedClient: Token refreshed for user %s. Saving new token.", userID)
		if err := a.db.SaveToken(userID, newToken); err != nil {
			log.Printf("getAuthenticatedClient: Warning: Failed to save refreshed token for user %s: %v", userID, err)
		}
	} else {
		log.Printf("getAuthenticatedClient: Token for user %s is still valid, no refresh needed.", userID)
	}

	return oauth2.NewClient(context.Background(), tokenSource), nil
}

func getUserIDFromCookie(r *http.Request) (string, error) {
	cookie, err := r.Cookie("user_channel_id")
	if err != nil {
		return "", fmt.Errorf("user_channel_id cookie not found: %v", err)
	}
	return cookie.Value, nil
}

func (a *App) handleBusinessAnalytics(w http.ResponseWriter, r *http.Request) {
	userID := r.Context().Value("user_id").(string)
	client := r.Context().Value("authenticated_client").(*http.Client)

	log.Printf("handleBusinessAnalytics: Handling request for user %s (from context)", userID)

	response, err := a.youtubeService.GetBusinessAnalytics(client)
	if err != nil {
		log.Printf("handleBusinessAnalytics: Error fetching business analytics for user %s: %v", userID, err)
		http.Error(w, fmt.Sprintf("Error fetching business analytics: %v", err), http.StatusInternalServerError)
		return
	}

	w.Header().Set("Content-Type", "text/html")
	err = a.templates.ExecuteTemplate(w, "analytics_table.html", response)
	if err != nil {
		http.Error(w, fmt.Sprintf("Error executing template: %v", err), http.StatusInternalServerError)
	}
}

func (a *App) handleSentimentAnalysis(w http.ResponseWriter, r *http.Request) {
	videoURL := r.URL.Query().Get("url")
	if videoURL == "" {
		http.Error(w, "Query parameter 'url' is required", http.StatusBadRequest)
		return
	}

	sentiment, err := a.youtubeService.GetVideoSentiment(videoURL)
	if err != nil {
		http.Error(w, fmt.Sprintf("Error analyzing sentiment: %v", err), http.StatusInternalServerError)
		return
	}

	w.Header().Set("Content-Type", "text/plain")
	w.Write([]byte(sentiment))
}

func (a *App) handleCreatorAnalytics(w http.ResponseWriter, r *http.Request) {
	userID := r.Context().Value("user_id").(string)
	client := r.Context().Value("authenticated_client").(*http.Client)

	log.Printf("handleCreatorAnalytics: Handling request for user %s (from context)", userID)

	data, err := a.youtubeService.GetCreatorAnalytics(client, userID)
	if err != nil {
		log.Printf("handleCreatorAnalytics: Error fetching creator analytics for user %s: %v", userID, err)
		http.Error(w, fmt.Sprintf("Error fetching creator analytics: %v", err), http.StatusInternalServerError)
		return
	}

	w.Header().Set("Content-Type", "text/html")
	err = a.templates.ExecuteTemplate(w, "creator_analytics.html", data)
	if err != nil {
		http.Error(w, fmt.Sprintf("Error executing template: %v", err), http.StatusInternalServerError)
	}
>>>>>>> 5db6c125
}<|MERGE_RESOLUTION|>--- conflicted
+++ resolved
@@ -60,7 +60,7 @@
 		return nil, fmt.Errorf("error creating youtube service: %v", err)
 	}
 
-	templates, err := template.ParseGlob("*.html")
+	templates, err := template.ParseGlob("templates/*.html")
 	if err != nil {
 		return nil, fmt.Errorf("error parsing templates: %v", err)
 	}
@@ -83,276 +83,14 @@
 	h := handlers.NewHandlers(app.db, app.templates, app.youtubeService)
 
 	mux := http.NewServeMux()
-<<<<<<< HEAD
 	mux.HandleFunc("/", h.ServeIndex)
 	mux.HandleFunc("/search", h.HandleYouTubeSearch)
 	mux.HandleFunc("/auth/google/login", h.HandleGoogleLogin)
 	mux.HandleFunc("/auth/google/callback", h.HandleGoogleCallback)
 	mux.Handle("/business", h.AuthMiddleware(http.HandlerFunc(h.HandleBusinessAnalytics)))
 	mux.Handle("/creator", h.AuthMiddleware(http.HandlerFunc(h.HandleCreatorAnalytics)))
+	mux.HandleFunc("/sentiment", h.HandleSentimentAnalysis)
 
 	log.Println("Server starting on :8080")
 	log.Fatal(http.ListenAndServe(":8080", mux))
-=======
-	mux.HandleFunc("/", app.serveIndex)
-	mux.HandleFunc("/search", app.handleYouTubeSearch)
-	mux.HandleFunc("/auth/google/login", app.handleGoogleLogin)
-	mux.HandleFunc("/auth/google/callback", app.handleGoogleCallback)
-	mux.Handle("/business", app.authMiddleware(http.HandlerFunc(app.handleBusinessAnalytics)))
-	mux.HandleFunc("/sentiment", app.handleSentimentAnalysis)
-	mux.Handle("/creator", app.authMiddleware(http.HandlerFunc(app.handleCreatorAnalytics)))
-
-	log.Println("Server starting on :8080")
-	log.Fatal(http.ListenAndServe(":8080", mux))
-}
-
-func (a *App) authMiddleware(next http.Handler) http.Handler {
-	return http.HandlerFunc(func(w http.ResponseWriter, r *http.Request) {
-		userID, err := getUserIDFromCookie(r)
-		if err != nil {
-			log.Printf("authMiddleware: Authentication failed (cookie missing): %v", err)
-			http.Error(w, "Authentication required. Please log in.", http.StatusUnauthorized)
-			return
-		}
-
-		client, err := a.getAuthenticatedClient(userID)
-		if err != nil {
-			log.Printf("authMiddleware: Authentication failed: %v", err)
-			http.Error(w, fmt.Sprintf("Authentication required: %v. Please log in.", err), http.StatusUnauthorized)
-			return
-		}
-
-		ctx := context.WithValue(r.Context(), "user_id", userID)
-		ctx = context.WithValue(ctx, "authenticated_client", client)
-
-		next.ServeHTTP(w, r.WithContext(ctx))
-	})
-}
-
-func (a *App) serveIndex(w http.ResponseWriter, r *http.Request) {
-	userID := ""
-	cookie, err := r.Cookie("user_channel_id")
-	if err == nil {
-		userID = cookie.Value
-		log.Printf("ServeIndex: UserID '%s' found in cookie.", userID)
-	} else {
-		log.Printf("ServeIndex: No user_channel_id cookie found: %v. User might need to authenticate.", err)
-	}
-
-	data := TemplateData{
-		UserID: userID,
-	}
-
-	err = a.templates.ExecuteTemplate(w, "index.html", data)
-	if err != nil {
-		http.Error(w, fmt.Sprintf("Error executing template: %v", err), http.StatusInternalServerError)
-	}
-}
-
-func (a *App) handleYouTubeSearch(w http.ResponseWriter, r *http.Request) {
-	query := r.URL.Query().Get("q")
-	if query == "" {
-		http.Error(w, "Query parameter 'q' is required", http.StatusBadRequest)
-		return
-	}
-
-	response, err := a.youtubeService.SearchVideos(query)
-	if err != nil {
-		http.Error(w, fmt.Sprintf("Error searching YouTube: %v", err), http.StatusInternalServerError)
-		return
-	}
-
-	w.Header().Set("Content-Type", "text/html")
-	log.Printf("handleYouTubeSearch: Found %d results for query '%s'", len(response.Items), query)
-	err = a.templates.ExecuteTemplate(w, "search_results.html", response)
-	if err != nil {
-		http.Error(w, fmt.Sprintf("Error executing template: %v", err), http.StatusInternalServerError)
-	}
-}
-
-func (a *App) handleGoogleLogin(w http.ResponseWriter, r *http.Request) {
-	state := "random-state-string"
-	http.SetCookie(w, &http.Cookie{
-		Name:     "oauthstate",
-		Value:    state,
-		Path:     "/",
-		HttpOnly: true,
-		MaxAge:   600, // 10 minutes
-		Secure:   r.TLS != nil,
-		SameSite: http.SameSiteLaxMode,
-	})
-
-	url := a.youtubeService.OAuthConfig.AuthCodeURL(state, oauth2.AccessTypeOffline, oauth2.SetAuthURLParam("prompt", "consent"))
-	log.Printf("Redirecting to Google for OAuth: %s", url)
-	w.Header().Set("HX-Redirect", url)
-	w.WriteHeader(http.StatusOK)
-}
-
-func (a *App) handleGoogleCallback(w http.ResponseWriter, r *http.Request) {
-	log.Println("handleGoogleCallback: Received callback from Google OAuth.")
-
-	oauthState, err := r.Cookie("oauthstate")
-	if err != nil {
-		log.Printf("handleGoogleCallback: missing oauthstate cookie: %v", err)
-		http.Error(w, "Invalid state: missing cookie", http.StatusBadRequest)
-		return
-	}
-	http.SetCookie(w, &http.Cookie{Name: "oauthstate", MaxAge: -1, Path: "/"})
-
-	if r.FormValue("state") != oauthState.Value {
-		log.Printf("handleGoogleCallback: Invalid state parameter received: %s, expected %s", r.FormValue("state"), oauthState.Value)
-		http.Error(w, "Invalid state parameter", http.StatusBadRequest)
-		return
-	}
-	log.Println("handleGoogleCallback: State parameter validated.")
-
-	code := r.FormValue("code")
-	if code == "" {
-		log.Println("handleGoogleCallback: Authorization code not found in callback.")
-		http.Error(w, "Authorization code not found", http.StatusBadRequest)
-		return
-	}
-	log.Println("handleGoogleCallback: Authorization code received.")
-
-	token, err := a.youtubeService.OAuthConfig.Exchange(context.Background(), code)
-	if err != nil {
-		log.Printf("handleGoogleCallback: Error exchanging code for token: %v", err)
-		http.Error(w, "Failed to exchange code for token", http.StatusInternalServerError)
-		return
-	}
-	log.Println("handleGoogleCallback: Token exchange successful.")
-
-	authenticatedUserID, err := a.youtubeService.GetAuthenticatedUserChannelID(token)
-	if err != nil {
-		log.Printf("handleGoogleCallback: Error getting user channel ID: %v", err)
-		http.Error(w, "Failed to get user channel ID", http.StatusInternalServerError)
-		return
-	}
-	log.Printf("handleGoogleCallback: Successfully fetched authenticated user's YouTube Channel ID: %s", authenticatedUserID)
-
-	err = a.db.SaveToken(authenticatedUserID, token)
-	if err != nil {
-		log.Printf("handleGoogleCallback: Error saving token: %v", err)
-		http.Error(w, fmt.Sprintf("Error saving token: %v", err), http.StatusInternalServerError)
-		return
-	}
-	log.Println("handleGoogleCallback: Token saved to database.")
-
-	http.SetCookie(w, &http.Cookie{
-		Name:     "user_channel_id",
-		Value:    authenticatedUserID,
-		Path:     "/",
-		HttpOnly: true,
-		Secure:   r.TLS != nil,
-		SameSite: http.SameSiteLaxMode,
-		Expires:  time.Now().Add(24 * time.Hour * 30),
-	})
-	log.Printf("handleGoogleCallback: Set user_channel_id cookie for user: %s", authenticatedUserID)
-
-	http.Redirect(w, r, "/", http.StatusFound)
-	log.Println("handleGoogleCallback: Redirecting to /.")
-}
-
-func (a *App) getAuthenticatedClient(userID string) (*http.Client, error) {
-	if userID == "" {
-		log.Println("getAuthenticatedClient: UserID is empty. Authentication required.")
-		return nil, fmt.Errorf("userID is empty. Authentication required")
-	}
-	log.Printf("getAuthenticatedClient: Attempting to get authenticated client for user %s", userID)
-	token, err := a.db.GetToken(userID)
-	if err != nil {
-		log.Printf("getAuthenticatedClient: Failed to get token for user %s: %v", userID, err)
-		return nil, fmt.Errorf("failed to get token: %v", err)
-	}
-	if token == nil {
-		log.Printf("getAuthenticatedClient: No token found in DB for user %s. User needs to authenticate.", userID)
-		return nil, fmt.Errorf("no token found for user %s. Please authenticate via /auth/google/login", userID)
-	}
-
-	log.Printf("getAuthenticatedClient: Initial token for user %s: AccessToken length %d, RefreshToken present: %t, Expired: %t",
-		userID, len(token.AccessToken), token.RefreshToken != "", !token.Valid())
-
-	tokenSource := a.youtubeService.OAuthConfig.TokenSource(context.Background(), token)
-	newToken, err := tokenSource.Token()
-	if err != nil {
-		log.Printf("getAuthenticatedClient: Failed to get fresh token (or refresh failed) for user %s: %v", userID, err)
-		return nil, fmt.Errorf("failed to get fresh token (or refresh failed): %v", err)
-	}
-
-	if newToken.AccessToken != token.AccessToken {
-		log.Printf("getAuthenticatedClient: Token refreshed for user %s. Saving new token.", userID)
-		if err := a.db.SaveToken(userID, newToken); err != nil {
-			log.Printf("getAuthenticatedClient: Warning: Failed to save refreshed token for user %s: %v", userID, err)
-		}
-	} else {
-		log.Printf("getAuthenticatedClient: Token for user %s is still valid, no refresh needed.", userID)
-	}
-
-	return oauth2.NewClient(context.Background(), tokenSource), nil
-}
-
-func getUserIDFromCookie(r *http.Request) (string, error) {
-	cookie, err := r.Cookie("user_channel_id")
-	if err != nil {
-		return "", fmt.Errorf("user_channel_id cookie not found: %v", err)
-	}
-	return cookie.Value, nil
-}
-
-func (a *App) handleBusinessAnalytics(w http.ResponseWriter, r *http.Request) {
-	userID := r.Context().Value("user_id").(string)
-	client := r.Context().Value("authenticated_client").(*http.Client)
-
-	log.Printf("handleBusinessAnalytics: Handling request for user %s (from context)", userID)
-
-	response, err := a.youtubeService.GetBusinessAnalytics(client)
-	if err != nil {
-		log.Printf("handleBusinessAnalytics: Error fetching business analytics for user %s: %v", userID, err)
-		http.Error(w, fmt.Sprintf("Error fetching business analytics: %v", err), http.StatusInternalServerError)
-		return
-	}
-
-	w.Header().Set("Content-Type", "text/html")
-	err = a.templates.ExecuteTemplate(w, "analytics_table.html", response)
-	if err != nil {
-		http.Error(w, fmt.Sprintf("Error executing template: %v", err), http.StatusInternalServerError)
-	}
-}
-
-func (a *App) handleSentimentAnalysis(w http.ResponseWriter, r *http.Request) {
-	videoURL := r.URL.Query().Get("url")
-	if videoURL == "" {
-		http.Error(w, "Query parameter 'url' is required", http.StatusBadRequest)
-		return
-	}
-
-	sentiment, err := a.youtubeService.GetVideoSentiment(videoURL)
-	if err != nil {
-		http.Error(w, fmt.Sprintf("Error analyzing sentiment: %v", err), http.StatusInternalServerError)
-		return
-	}
-
-	w.Header().Set("Content-Type", "text/plain")
-	w.Write([]byte(sentiment))
-}
-
-func (a *App) handleCreatorAnalytics(w http.ResponseWriter, r *http.Request) {
-	userID := r.Context().Value("user_id").(string)
-	client := r.Context().Value("authenticated_client").(*http.Client)
-
-	log.Printf("handleCreatorAnalytics: Handling request for user %s (from context)", userID)
-
-	data, err := a.youtubeService.GetCreatorAnalytics(client, userID)
-	if err != nil {
-		log.Printf("handleCreatorAnalytics: Error fetching creator analytics for user %s: %v", userID, err)
-		http.Error(w, fmt.Sprintf("Error fetching creator analytics: %v", err), http.StatusInternalServerError)
-		return
-	}
-
-	w.Header().Set("Content-Type", "text/html")
-	err = a.templates.ExecuteTemplate(w, "creator_analytics.html", data)
-	if err != nil {
-		http.Error(w, fmt.Sprintf("Error executing template: %v", err), http.StatusInternalServerError)
-	}
->>>>>>> 5db6c125
 }